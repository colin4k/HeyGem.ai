# Heygem - Open Source Alternative to Heygen [【切换中文】](./README_zh.md)

## Version Update Notice

**The Lite version is officially released, you can download it [here](https://github.com/GuijiAI/HeyGem.ai/releases/tag/v1.0.3-Lite). If you want to experience the standard version (original version), you can click [here](https://github.com/GuijiAI/HeyGem.ai/releases/tag/v1.0.3) to download**

1. The Lite version can reduce two services heygem-tts / heygem-asr, reducing the installation size from 70GB to 13.5GB
2. The Lite version customizes avatars and video generation faster
3. The Lite version does not have text-to-video functionality, it can only generate videos by uploading audio

## Important Notice to Developer Partners

**Dear Heygem Open Source Community Members:**

We sincerely thank you for your enthusiastic attention and active participation in the Heygem digital human open source project! We have noticed that some developers face challenges during local deployment. To better meet the needs of different scenarios, we are now announcing two parallel service solutions:

| **Project**              | **HeyGem Open Source Local Deployment**                                                                                                                               | **Digital Human/Clone Voice API Service**                                                                                                  |
| ------------------------ | --------------------------------------------------------------------------------------------------------------------------------------------------------------------- | ------------------------------------------------------------------------------------------------------------------------------------------ |
| Usage                    | Open Source Local Deployment                                                                                                                                          | Rapid Clone API Service                                                                                                                    |
| Recommended              | Technical Users                                                                                                                                                       | Business Users                                                                                                                             |
| Technical Threshold      | Developers with deep learning framework experience/pursuing deep customization/wishing to participate in community co-construction                                    | Quick business integration/focus on upper-level application development/need enterprise-level SLA assurance for commercial scenarios       |
| Hardware Requirements    | Need to purchase GPU server                                                                                                                                           | No need to purchase GPU server                                                                                                             |
| Customization            | Can modify and extend the code according to your needs, fully controlling the software's functions and behavior                                                       | Cannot directly modify the source code, can only extend functions through API-provided interfaces, less flexible than open source projects |
| Technical Support        | Community Support                                                                                                                                                     | Dynamic expansion support + professional technical response team                                                                           |
| Maintenance Cost         | High maintenance cost                                                                                                                                                 | Simple maintenance                                                                                                                         |
| Lip Sync Effect          | Usable effect                                                                                                                                                         | Stunning and higher definition effect                                                                                                      |
| Commercial Authorization | Supports global free commercial use (enterprises with more than 100,000 users or annual revenue exceeding 10 million USD need to sign a commercial license agreement) | Commercial use allowed                                                                                                                     |
| Iteration Speed          | Slow updates, bug fixes depend on the community                                                                                                                       | Latest models/algorithms are prioritized, fast problem resolution                                                                          |

We always adhere to the open source spirit, and the launch of the API service aims to provide a more complete solution matrix for developers with different needs. No matter which method you choose, you can always obtain technical support documents through James@toolwiz.com. We look forward to working with you to promote the inclusive development of digital human technology!

**Silicon-based Intelligent Developer Team**

<a href="https://mp.weixin.qq.com/s/vKiBR85E7JyRkr6CxLCppA?mpshare=1&scene=1&srcid=0319sszkopZO6870sGsU0TFc&sharer_shareinfo=cac5ec3bfa62ed558552c7c022821613&sharer_shareinfo_first=cac5ec3bfa62ed558552c7c022821613&from=industrynews#rd" target="_blank">From scratch, hand-in-hand to teach you how to create your own HeyGem open source AI digital human!</a>

[**Rapid Clone API**](https://app.guiji.cn/platform) | [**API Documentation Center**](https://guiji.cn/digital-docs/introduce/)

[**Real-time Interaction SDK**](https://app.guiji.cn/platform) | [**SDK Documentation Center**](https://guiji.cn/duix-light-document/introduce/)

[**Local Real-time Interaction (realtime) duix.ai Open Source Address**](https://github.com/GuijiAI/duix.ai) |
[**Android Version**](https://github.com/GuijiAI/duix.ai/blob/main/duix-android/dh_aigc_android/README.md) |
[**IOS Version**](https://github.com/GuijiAI/duix.ai/blob/main/duix-ios/GJLocalDigitalDemo/GJLocalDigitalSDK.md)

<img src="./README_zh.assets/1CB5196D-C989-4577-8C57-DCBA3E0871B2-51277-000008CE6CF0B87a.jpg" width="50%">

## Open Source Co-Creation · Shared Glory

Since we open-sourced Heygem, global geeks have illuminated the digital avatar matrix in the code universe, with each commit reconstructing the future! But joy is better shared than enjoyed alone—now we invite all experts to join the "Open Source Co-Creation Plan," empowering everyone with AI creativity and propelling the Chinese AI fleet towards the stars!

1.  Co-Creation Content Direction

    Share high-quality videos or articles on Heygem deployment tutorials, optimization guides, and practical cases (Bilibili, Douyin, Xiaohongshu, WeChat Official Accounts, Zhihu, etc.)

2.  Open Source Co-Creation Special Reward Pool (Real Cash Rewards!)

    (1) Basic Rewards

    Content receiving 20-100 likes will be awarded the [Heygem.ai Master Award] and a 20 RMB cash red envelope.

    Content receiving 100+ likes will be awarded the [Heygem.ai God Award] and a 50 RMB cash red envelope.

    (2) Special Achievements:

        The monthly MVP will unlock the Open Source Hall of Fame digital badge (permanently on-chain).

3.  Participation Method

    Send your creativity to the customer service lady, add a friend with the note "Name+999".

<img src="./README_zh.assets/2025-03-20_14-38-00.jpg" width="50%">

## Outstanding Co-Creation Works Exhibition

[HeyGem Digital Human One-Click Start, 8G Video Memory Available, Model Size 10G, No Need for 100G Hard Disk Space, No Need for D Drive, Based on Docker Single Image, Silicon-Based Open Source](https://www.bilibili.com/video/BV1awQqYZEqB/?spm_id_from=333.337.search-card.all.click&vd_source=618f44772c5dafb47317bb728505d79c)

[Ai Digital Human 16 - Local Deployment! The Most Popular Open Source Digital Human HeyGem Zero-Basis Hands-On Teaching Setup Tutorial, 20% Generation Stuck Solution, Full Simplified Process with Supporting Files - T8 ComfyUI Tutorial](https://www.bilibili.com/video/BV1ACQSYEErF/?spm_id_from=333.337.search-card.all.click&vd_source=618f44772c5dafb47317bb728505d79c)

[Heygem Open Source Witnessed History! Cyber Worker Revolution!](https://www.bilibili.com/video/BV1R3QpYsEY6/?spm_id_from=333.337.search-card.all.click&vd_source=618f44772c5dafb47317bb728505d79c)

[Digital Human Project Heygem Local Deployment Tutorial](https://www.bilibili.com/video/BV1eWQ6YgEcp/?spm_id_from=333.337.search-card.all.click&vd_source=618f44772c5dafb47317bb728505d79c)

[So Tempting! From Paid to Open Source, AI Digital Humans Will Open a New Era](http://xhslink.com/a/rQPYqoDSRih8)

[Open Source Free Digital Humans Are Here, Unlimited Times, Fast Cloning](http://xhslink.com/a/tX3p5V5tajh8)

[AI Digital Humans Are Free! GitHub's Hot Project Can Run on Your Computer](http://xhslink.com/a/8UT1kQ7vxjh8)

## Introduction

<img src="README_zh.assets/image-20250304114114272.png">

Heygem is a fully offline video synthesis tool designed for Windows systems that can precisely clone your appearance and voice, digitalizing your image. You can create videos by driving virtual avatars through text and voice. No internet connection is required, protecting your privacy while enjoying convenient and efficient digital experiences.

- Core Features
  - Precise Appearance and Voice Cloning: Using advanced AI algorithms to capture human facial features with high precision, including facial features, contours, etc., to build realistic virtual models. It can also precisely clone voices, capturing and reproducing subtle characteristics of human voices, supporting various voice parameter settings to create highly similar cloning effects.
  - Text and Voice-Driven Virtual Avatars: Understanding text content through natural language processing technology, converting text into natural and fluent speech to drive virtual avatars. Voice input can also be used directly, allowing virtual avatars to perform corresponding actions and facial expressions based on the rhythm and intonation of the voice, making the virtual avatar's performance more natural and vivid.
  - Efficient Video Synthesis: Highly synchronizing digital human video images with sound, achieving natural and smooth lip-syncing, intelligently optimizing audio-video synchronization effects.
  - Multi-language Support: Scripts support eight languages - English, Japanese, Korean, Chinese, French, German, Arabic, and Spanish.
- Key Advantages
  - Fully Offline Operation: No internet connection required, effectively protecting user privacy, allowing users to create in a secure, independent environment, avoiding potential data leaks during network transmission.
  - User-Friendly: Clean and intuitive interface, easy to use even for beginners with no technical background, quickly mastering the software's usage to start their digital human creation journey.
  - Multiple Model Support: Supports importing multiple models and managing them through one-click startup packages, making it convenient for users to choose suitable models based on different creative needs and application scenarios.
- Technical Support
  - Voice Cloning Technology: Using advanced technologies like artificial intelligence to generate similar or identical voices based on given voice samples, covering context, intonation, speed, and other aspects of speech.
  - Automatic Speech Recognition: Technology that converts human speech vocabulary content into computer-readable input (text format), enabling computers to "understand" human speech.
  - Computer Vision Technology: Used in video synthesis for visual processing, including facial recognition and lip movement analysis, ensuring virtual avatar lip movements match voice and text content.

## Dependencies

1. Nodejs 18
2. Docker Images
   - docker pull guiji2025/fun-asr
   - docker pull guiji2025/fish-speech-ziming
   - docker pull guiji2025/heygem.ai

## Windows Installation

### Prerequisites

1. Must have D Drive: Mainly used for storing digital human and project data
   - Free space requirement: More than 30GB
2. C Drive: Used for storing service image files

   - Free space requirement: More than 100GB
   - If less than 100GB is available, after installing Docker, you can choose a different disk folder with more than 100GB of remaining space at the location shown below.

     ![output](README_zh.assets/output.png)

3. System Requirements:
   - Currently supports Windows 10 19042.1526 or higher
4. Recommended Configuration:
   - CPU: 13th Gen Intel Core i5-13400F
   - Memory: 32GB
   - Graphics Card: RTX 4070
5. Ensure you have an NVIDIA graphics card with properly installed drivers

   NVIDIA driver download link: https://www.nvidia.cn/drivers/lookup/

   ![nvidia](README_zh.assets/nvidia.png)

### Installing Windows Docker

1. Use the command `wsl --list --verbose` to check if WSL is installed. If it shows as below, it's already installed and no further installation is needed.

   ![wsl-list](README_zh.assets/wsl-list.png)

> - WSL installation command: `wsl --install`
> - May fail due to network issues, try multiple times
> - During installation, you'll need to set and remember a new username and password

2. Update WSL using `wsl --update`.

   ![updatewsl](README_zh.assets/updatewsl.png)

3. [Download Docker for Windows](https://www.docker.com/), choose the appropriate installation package based on your CPU architecture.

4. When you see this interface, installation is successful.

   ![61eb4c19-3e7a-4791-a266-de4209690cbd](README_zh.assets/61eb4c19-3e7a-4791-a266-de4209690cbd.png)

5. Run Docker

   ![shortcut](README_zh.assets/shortcut.png)

6. Accept the agreement and skip login on first run

   ![accept](README_zh.assets/accept.png)

   ![576746d5-5215-4973-b1ca-c8d7409a6403](README_zh.assets/576746d5-5215-4973-b1ca-c8d7409a6403.png)

   ![9a10b7b2-1eea-48c1-b7af-34129fe04446](README_zh.assets/9a10b7b2-1eea-48c1-b7af-34129fe04446.png)

### Installing the Server

Installation using Docker, docker-compose as follows:

1. The `docker-compose.yml` file is in the `/deploy` directory.
2. Execute `docker-compose up -d` in the `/deploy` directory, <u>if you want to use the lite version, execute `docker-compose -f docker-compose-lite.yml up -d`</u>
3. Wait patiently (about half an hour, speed depends on network), download will consume about 70GB of traffic, make sure to use WiFi
4. When you see three services in Docker, it indicates success

   ![e29d1922-7c58-46b4-b1e9-961f853f26d4](README_zh.assets/e29d1922-7c58-46b4-b1e9-961f853f26d4.png)

### Client

1. Directly download the [officially built installation package](https://github.com/GuijiAI/HeyGem.ai/releases)
2. Double-click `HeyGem-x.x.x-setup.exe` to install

<<<<<<< HEAD
## Ubuntu 22.04 DeskTop Installation

### Recommended Configuration

- CPU: 13th Gen Intel Core i5-13400F
- Memory: 32GB or more (required)
- Graphics Card: RTX-4070 (ensure you have an NVIDIA graphics card and the driver is correctly installed)
- Hard Disk: More than 100GB of free space

### Install Docker

> First, check if Docker is installed using `docker --version`. If it is installed, skip the following steps.

1. Directly download the [officially built installation package](https://github.com/GuijiAI/HeyGem.ai/releases) for the Linux version
2. Double-click `HeyGem-x.x.x.AppImage` to launch, no installation required

  > Reminder: On Ubuntu systems, if you are using the `root` user to access the desktop, double-clicking `HeyGem-x.x.x.AppImage` may not work. You need to execute `./HeyGem-x.x.x.AppImage --no-sandbox` in the terminal, adding the `--no-sandbox` parameter.

=======
>>>>>>> 29d43b35
## Open APIs

We have opened APIs for model training and video synthesis. After Docker starts, several ports will be exposed locally, accessible through `http://127.0.0.1`.

For specific code, refer to:

- src/main/service/model.js
- src/main/service/video.js
- src/main/service/voice.js

### Model Training

1. Separate video into silent video + audio
2. Place audio in `D:\heygem_data\voice\data`
   > `D:\heygem_data\voice\data` is agreed with the `guiji2025/fish-speech-ziming` service, can be modified in docker-compose
3. Call the `http://127.0.0.1:18180/v1/preprocess_and_tran` interface
   > Parameter example:
   >
   > ```json
   > {
   >   "format": ".wav",
   >   "reference_audio": "xxxxxx/xxxxx.wav",
   >   "lang": "zh"
   > }
   > ```
   >
   > Response example:
   >
   > ```json
   > {
   >   "asr_format_audio_url": "xxxx/x/xxx/xxx.wav",
   >   "reference_audio_text": "xxxxxxxxxxxx"
   > }
   > ```
   >
   > **Record the response results as they will be needed for subsequent audio synthesis**

### Audio Synthesis

Interface: `http://127.0.0.1:18180/v1/invoke`

```json
// Request parameters
{
  "speaker": "{uuid}", // A unique UUID
  "text": "xxxxxxxxxx", // Text content to synthesize
  "format": "wav", // Fixed parameter
  "topP": 0.7, // Fixed parameter
  "max_new_tokens": 1024, // Fixed parameter
  "chunk_length": 100, // Fixed parameter
  "repetition_penalty": 1.2, // Fixed parameter
  "temperature": 0.7, // Fixed parameter
  "need_asr": false, // Fixed parameter
  "streaming": false, // Fixed parameter
  "is_fixed_seed": 0, // Fixed parameter
  "is_norm": 0, // Fixed parameter
  "reference_audio": "{voice.asr_format_audio_url}", // Return value from previous "Model Training" step
  "reference_text": "{voice.reference_audio_text}" // Return value from previous "Model Training" step
}
```

### Video Synthesis

- Synthesis interface: `http://127.0.0.1:8383/easy/submit`

  ```json
  // Request parameters
  {
    "audio_url": "{audioPath}", // Audio path
    "video_url": "{videoPath}", // Video path
    "code": "{uuid}", // Unique key
    "chaofen": 0, // Fixed value
    "watermark_switch": 0, // Fixed value
    "pn": 1 // Fixed value
  }
  ```

- Progress query: `http://127.0.0.1:8383/easy/query?code=${taskCode}`
  > GET request, the parameter `taskCode` is the `code` from the synthesis interface input above

## Self-Check Steps Before Asking Questions

1. Check if all three services are in Running status

   ![e29d1922-7c58-46b4-b1e9-961f853f26d4](./doc/常见问题.assets/e29d1922-7c58-46b4-b1e9-961f853f26d4.png)

2. Confirm that your machine has an NVIDIA graphics card and drivers are correctly installed.

   All computing power for this project is local. The three services won't start without an NVIDIA graphics card or proper drivers.

3. Ensure both server and client are updated to the latest version. The project is newly open-sourced, the community is very active, and updates are frequent. Your issue might have been resolved in a new version.

   - Server: Go to `/deploy` directory and re-execute `docker-compose up -d`
   - Client: `pull` code and re-`build`

4. [GitHub Issues](https://github.com/GuijiAI/HeyGem.ai/issues) are continuously updated, issues are being resolved and closed daily. Check frequently, your issue might already be resolved.

## Question Template

1. Problem Description

   Describe the reproduction steps in detail, with screenshots if possible.

2. Provide Error Logs

   - How to get client logs:

     ![image-20250308205954494](./doc/常见问题.assets/image-20250308205954494.png)

   - Server logs:

     Find the key location, or click on our three Docker services, and "Copy" as shown below.

     ![image-20250308215812201](./doc/常见问题.assets/image-20250308215812201.png)

## Contact Us

```
  James@toolwiz.com
```

## License

[LICENSE](./LICENSE)

## Acknowledgments

- ASR based on [fun-asr](https://github.com/modelscope/FunASR)
- TTS based on [fish-speech-ziming](https://github.com/fishaudio/fish-speech)<|MERGE_RESOLUTION|>--- conflicted
+++ resolved
@@ -186,27 +186,6 @@
 1. Directly download the [officially built installation package](https://github.com/GuijiAI/HeyGem.ai/releases)
 2. Double-click `HeyGem-x.x.x-setup.exe` to install
 
-<<<<<<< HEAD
-## Ubuntu 22.04 DeskTop Installation
-
-### Recommended Configuration
-
-- CPU: 13th Gen Intel Core i5-13400F
-- Memory: 32GB or more (required)
-- Graphics Card: RTX-4070 (ensure you have an NVIDIA graphics card and the driver is correctly installed)
-- Hard Disk: More than 100GB of free space
-
-### Install Docker
-
-> First, check if Docker is installed using `docker --version`. If it is installed, skip the following steps.
-
-1. Directly download the [officially built installation package](https://github.com/GuijiAI/HeyGem.ai/releases) for the Linux version
-2. Double-click `HeyGem-x.x.x.AppImage` to launch, no installation required
-
-  > Reminder: On Ubuntu systems, if you are using the `root` user to access the desktop, double-clicking `HeyGem-x.x.x.AppImage` may not work. You need to execute `./HeyGem-x.x.x.AppImage --no-sandbox` in the terminal, adding the `--no-sandbox` parameter.
-
-=======
->>>>>>> 29d43b35
 ## Open APIs
 
 We have opened APIs for model training and video synthesis. After Docker starts, several ports will be exposed locally, accessible through `http://127.0.0.1`.
