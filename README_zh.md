--- conflicted
+++ resolved
@@ -24,42 +24,44 @@
 
 1. Nodejs 18
 2. Docker Image
-<<<<<<< HEAD
-   - docker pull guiji2025/fun-asr:1.0.1
+   - docker pull guiji2025/fun-asr:1.0.2
    - docker pull guiji2025/fish-speech-ziming:1.0.39
    - docker pull guiji2025/heygem.ai:0.0.7_sdk_slim
-=======
-    - docker pull guiji2025/fun-asr:1.0.2
-    - docker pull guiji2025/fish-speech-ziming:1.0.39
-    - docker pull guiji2025/heygem.ai:0.0.7_sdk_slim
->>>>>>> 11c7e0de
 
 ## 如何安装
 
 ### 前置条件
 
-1. 必须有 D 盘：主要用于后续数字人、作品等数据存储
-   - 空闲空间要求：大于30G
-2. C 盘：用于存储服务镜像文件
-   - 空闲空间要求：大于 100G
-   - 如果不足 100G，可以在安装完成docker后，在下图的位置重新选一个剩余空间大于 100G 的磁盘文件夹。
-     ![output](README_zh.assets/output.png)
-3. 系统要求：
-   - 目前支持 Windows 10 19042.1526 或更高版本
-4. 推荐配置：
-   - CPU：第13代英特尔酷睿 i5-13400F
-   - 内存：32G
-   - 显卡：rtx-4070
-5. 确保有英伟达显卡，并正确安装显卡驱动
-   > 英伟达驱动下载地址 https://www.nvidia.cn/drivers/lookup/ > ![nvidia](README_zh.assets/nvidia.png)
+1.  必须有 D 盘：主要用于后续数字人、作品等数据存储
+    - 空闲空间要求：大于30G
+2.  C 盘：用于存储服务镜像文件
+
+    - 空闲空间要求：大于 100G
+    - 如果不足 100G，可以在安装完成docker后，在下图的位置重新选一个剩余空间大于 100G 的磁盘文件夹。
+
+      ![output](README_zh.assets/output.png)
+
+3.  系统要求：
+    - 目前支持 Windows 10 19042.1526 或更高版本
+4.  推荐配置：
+    - CPU：第13代英特尔酷睿 i5-13400F
+    - 内存：32G
+    - 显卡：rtx-4070
+5.  确保有英伟达显卡，并正确安装显卡驱动
+
+    英伟达驱动下载地址 https://www.nvidia.cn/drivers/lookup/
+
+    ![nvidia](README_zh.assets/nvidia.png)
 
 ### 安装 Windows Docker
 
-1. 用wsl --list --verbose命令可以查看本机有没有安装过wsl，如下图就是已经安装过，无需再安装![wsl-list](README_zh.assets/wsl-list.png)
-
-   > - 安装wsl的命令：`wsl --install`
-   > - 由于网络原因，可能失败，多试几次
-   > - 安装过程中需要设置新的用户名和密码，设置并记住
+1. 用wsl --list --verbose命令可以查看本机有没有安装过wsl，如下图就是已经安装过，无需再安装
+
+   ![wsl-list](README_zh.assets/wsl-list.png)
+
+> - 安装wsl的命令：`wsl --install`
+> - 由于网络原因，可能失败，多试几次
+> - 安装过程中需要设置新的用户名和密码，设置并记住
 
 2. 用wsl --update更新wsl。
 
